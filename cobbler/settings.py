"""
Cobbler app-wide settings

Copyright 2006-2008, Red Hat, Inc and Others
Michael DeHaan <michael.dehaan AT gmail>

This program is free software; you can redistribute it and/or modify
it under the terms of the GNU General Public License as published by
the Free Software Foundation; either version 2 of the License, or
(at your option) any later version.

This program is distributed in the hope that it will be useful,
but WITHOUT ANY WARRANTY; without even the implied warranty of
MERCHANTABILITY or FITNESS FOR A PARTICULAR PURPOSE.  See the
GNU General Public License for more details.

You should have received a copy of the GNU General Public License
along with this program; if not, write to the Free Software
Foundation, Inc., 51 Franklin Street, Fifth Floor, Boston, MA
02110-1301  USA
"""

import utils
from utils import _

import os.path
import glob
import re
import sys

TESTMODE = False

# defaults is to be used if the config file doesn't contain the value
# we need.

DEFAULTS = {
    "anamon_enabled"                      : [0,"bool"],
    "allow_duplicate_hostnames"           : [0,"bool"],
    "allow_duplicate_macs"                : [0,"bool"],
    "allow_duplicate_ips"                 : [0,"bool"],
    "allow_dynamic_settings"              : [0,"bool"],
    "bind_chroot_path"                    : ["","str"],
    "bind_master"                         : ["127.0.0.1","str"],
    "build_reporting_enabled"             : [0,"bool"],
    "build_reporting_to_address"          : ["","str"],
    "build_reporting_sender"              : ["","str"],
    "build_reporting_subject"             : ["","str"],
    "build_reporting_smtp_server"         : ["localhost","str"],
    "buildisodir"                         : ["/var/cache/cobbler/buildiso","str"],
    "cheetah_import_whitelist"            : [["re", "random", "time"],"list"],
    "client_use_localhost"                : ["","str"],
    "cobbler_master"                      : ["","str"],
    "consoles"                            : ["/var/consoles","str"],
    "createrepo_flags"                    : ["-c cache -s sha","str"],
    "default_deployment_method"           : ["ssh","str"],
    "default_kickstart"                   : ["/var/lib/cobbler/kickstarts/default.ks","str"],
    "default_name_servers"                : [[],"list"],
    "default_name_servers_search"         : [[],"list"],
    "default_password_crypted"            : ["\$1\$mF86/UHC\$WvcIcX2t6crBz2onWxyac.","str"],
    "default_template_type"               : ["cheetah","str"],
    "default_virt_bridge"                 : ["xenbr0","str"],
    "default_virt_type"                   : ["auto","str"],
    "default_virt_file_size"              : [5,"int"],
    "default_virt_disk_driver"            : ["raw","str"],
    "default_virt_ram"                    : [512,"int"],
    "default_ownership"                   : [["admin"],"list"],
    "enable_gpxe"                         : [0,"bool"],
    "enable_menu"                         : [1,"bool"],
    "func_master"                         : ["overlord.example.org","str"],
    "func_auto_setup"                     : [0,"bool"],
    "http_port"                           : [80,"int"],
    "isc_set_host_name"                   : [0,"bool"],
    "iso_template_dir"                    : ["/etc/cobbler/iso","str"],
    "kerberos_realm"                      : ["EXAMPLE.COM","str"],
    "kernel_options"                      : [{"lang":" ", "text":None, "ksdevice":"eth0"},"dict"],
    "kernel_options_s390x"                : [{},"dict"],
    "ldap_server"                         : ["grimlock.devel.redhat.com","str"],
    "ldap_base_dn"                        : ["DC=devel,DC=redhat,DC=com","str"],
    "ldap_port"                           : [389,"int"],
    "ldap_tls"                            : ["on","str"],
    "ldap_anonymous_bind"                 : [1,"bool"],
    "ldap_management_default_type"        : ["authconfig","str"],
    "ldap_search_bind_dn"                 : ["","str"],
    "ldap_search_passwd"                  : ["","str"],
    "ldap_search_prefix"                  : ['uid=',"str"],
    "ldap_tls_cacertfile"                 : ["", "str"],
    "ldap_tls_keyfile"                    : ["", "str"],
    "ldap_tls_certfile"                   : ["", "str"],
    "manage_dhcp"                         : [0,"bool"],
    "manage_dns"                          : [0,"bool"],
    "manage_tftp"                         : [1,"bool"],
    "manage_tftpd"                        : [1,"bool"],
    "manage_rsync"                        : [0,"bool"],
    "manage_forward_zones"                : [[],"list"],
    "manage_reverse_zones"                : [[],"list"],
    "mgmt_classes"                        : [[],"list"],
    "mgmt_parameters"                     : [{},"dict"],
    "next_server"                         : ["127.0.0.1","str"],
    "power_management_default_type"       : ["ipmitool","str"],
    "power_template_dir"                  : ["/etc/cobbler/power","str"],
    "puppet_auto_setup"                   : [0,"bool"],
<<<<<<< HEAD
    "sign_puppet_certs_automatically"     : [0,"bool"],
    "signature_path"                      : ["/var/lib/cobbler/distro_signatures.json","str"],
    "signature_url"                       : ["http://cobbler.github.com/signatures/latest.json","str"],
=======
>>>>>>> 7d404858
    "pxe_just_once"                       : [0,"bool"],
    "pxe_template_dir"                    : ["/etc/cobbler/pxe","str"],
    "redhat_management_permissive"        : [0,"bool"],
    "redhat_management_type"              : ["off","str"],
    "redhat_management_key"               : ["","str"],
    "redhat_management_server"            : ["xmlrpc.rhn.redhat.com","str"],
    "register_new_installs"               : [0,"bool"],
    "replicate_rsync_options"             : ["-avzH", "str"],
    "reposync_flags"                      : ["-l -m -d","str"],
    "restart_dns"                         : [1,"bool"],
    "restart_dhcp"                        : [1,"bool"],
    "restart_xinetd"                      : [1,"bool"],
    "run_install_triggers"                : [1,"bool"],
    "scm_track_enabled"                   : [0,"bool"],
    "scm_track_mode"                      : ["git","str"],
    "serializer_pretty_json"              : [0,"bool"],
    "server"                              : ["127.0.0.1","str"],
    "sign_puppet_certs_automatically"     : [0,"bool"],
    "signature_path"                      : ["/var/lib/cobbler/distro_signatures.json","str"],
    "signature_url"                       : ["http://cobbler.github.com/signatures/latest.json","str"],
    "snippetsdir"                         : ["/var/lib/cobbler/snippets","str"],
    "template_remote_kickstarts"          : [0,"bool"],
    "virt_auto_boot"                      : [0,"bool"],
    "webdir"                              : ["/var/www/cobbler","str"],
    "xmlrpc_port"                         : [25151,"int"],
    "yum_post_install_mirror"             : [1,"bool"],
    "yum_distro_priority"                 : [1,"int"],
    "yumdownloader_flags"                 : ["--resolve","str"],
}

FIELDS = [
   ["name","","","Name",True,"Ex: server",0,"str"],
   ["value","","","Value",True,"Ex: 127.0.0.1",0,"str"],
]

if os.path.exists("/srv/www/"):
    DEFAULTS["webdir"] = "/srv/www/cobbler"

# Autodetect bind chroot configuration
# RHEL/Fedora
if os.path.exists("/etc/sysconfig/named"):
    bind_config_filename = "/etc/sysconfig/named"
# Debian
else:
    bind_config_filename = None
    bind_config_files = glob.glob("/etc/default/bind*")
    for filename in bind_config_files:
        if os.path.exists(filename):
            bind_config_filename = filename
# Parse the config file
if bind_config_filename:
    bind_config = {}
    # When running as a webapp we can't access this, but don't need it
    try:
        bind_config_file = open(bind_config_filename,"r")
    except (IOError, OSError):
        pass
    else:
        for line in bind_config_file:
            if re.match("[a-zA-Z]+=", line):
                (name, value) = line.rstrip().split("=")
                bind_config[name] = value.strip('"')
        # RHEL, SysV Fedora
        if "ROOTDIR" in bind_config:
            DEFAULTS["bind_chroot_path"] = bind_config["ROOTDIR"]
        # Debian, Systemd Fedora
        if "OPTIONS" in bind_config:
            rootdirmatch = re.search("-t ([/\w]+)", bind_config["OPTIONS"])
            if rootdirmatch is not None:
                DEFAULTS["bind_chroot_path"] = rootdirmatch.group(1)

class Settings:

   def collection_type(self):
       return "settings"

   def __init__(self):
       """
       Constructor.
       """
       self.clear()

   def clear(self):
       """
       Reset this object to reasonable default values.
       """
       self.__dict__ = {}
       for key in DEFAULTS.keys():
           self.__dict__[key] = DEFAULTS[key][0]

   def set(self,name,value):
       return self.__setattr__(name,value)

   def printable(self):
       buf = ""
       buf = buf + _("defaults\n")
       buf = buf + _("kernel options  : %s\n") % self.__dict__['kernel_options']
       return buf

   def to_datastruct(self):
       """
       Return an easily serializable representation of the config.
       """
       return self.__dict__

   def from_datastruct(self,datastruct):
       """
       Modify this object to load values in datastruct.
       """
       if datastruct is None:
          print _("warning: not loading empty structure for %s") % self.filename()
          return
  
       self.clear()
       self.__dict__.update(datastruct)

       return self

   def __setattr__(self,name,value):
       if DEFAULTS.has_key(name):
           try:
               if DEFAULTS[name][1] == "str":
                   value = str(value)
               elif DEFAULTS[name][1] == "int":
                   value = int(value)
               elif DEFAULTS[name][1] == "bool":
                   if utils.input_boolean(value):
                       value = 1
                   else:
                       value = 0
               elif DEFAULTS[name][1] == "float":
                   value = float(value)
               elif DEFAULTS[name][1] == "list":
                   value = utils.input_string_or_list(value)
               elif DEFAULTS[name][1] == "dict":
                   value = utils.input_string_or_hash(value)[1]
           except:
               raise AttributeError, "failed to set %s to %s" % (name,str(value))
           
           self.__dict__[name] = value
           utils.update_settings_file(name,value)
           return 0
       else:
           raise AttributeError, name

   def __getattr__(self,name):
       try:
           if name == "kernel_options":
               # backwards compatibility -- convert possible string value to hash
               (success, result) = utils.input_string_or_hash(self.__dict__[name], " ",allow_multiples=False)
               self.__dict__[name] = result
               return result
           return self.__dict__[name]
       except:
           if DEFAULTS.has_key(name):
               lookup = DEFAULTS[name][0]
               self.__dict__[name] = lookup
               return lookup
           else:
               raise AttributeError, name<|MERGE_RESOLUTION|>--- conflicted
+++ resolved
@@ -99,12 +99,6 @@
     "power_management_default_type"       : ["ipmitool","str"],
     "power_template_dir"                  : ["/etc/cobbler/power","str"],
     "puppet_auto_setup"                   : [0,"bool"],
-<<<<<<< HEAD
-    "sign_puppet_certs_automatically"     : [0,"bool"],
-    "signature_path"                      : ["/var/lib/cobbler/distro_signatures.json","str"],
-    "signature_url"                       : ["http://cobbler.github.com/signatures/latest.json","str"],
-=======
->>>>>>> 7d404858
     "pxe_just_once"                       : [0,"bool"],
     "pxe_template_dir"                    : ["/etc/cobbler/pxe","str"],
     "redhat_management_permissive"        : [0,"bool"],
